--- conflicted
+++ resolved
@@ -114,11 +114,7 @@
 
         # If none of them have the score, stop ranking them
         if len(candidate_scripts) == len(error_pipelines):
-<<<<<<< HEAD
             return
-=======
-            return None, candidate_scripts
->>>>>>> 971cb371
 
         # sort descending
         succeeded_scripts = sorted(
@@ -131,11 +127,7 @@
         ranked_candidate_scripts = succeeded_scripts + failed_scripts
         best_pipeline_tuple = ranked_candidate_scripts[0]
         if best_pipeline_tuple is None:
-<<<<<<< HEAD
             return
-=======
-            return None, ranked_candidate_scripts
->>>>>>> 971cb371
 
         best_pipeline = copy.deepcopy(best_pipeline_tuple[0])
         if best_pipeline_tuple[1].best_params is not None:
@@ -148,12 +140,10 @@
         self._best_pipeline = best_pipeline
         self._best_pipeline_score = best_pipeline_tuple[1]
 
-<<<<<<< HEAD
+
     def get_result(self):
         return (self._best_pipeline, self._best_pipeline_score), self._candidate_scripts
 
-=======
->>>>>>> 971cb371
     @staticmethod
     def _parse_pipeline_output(output: str):
         score = None
@@ -177,48 +167,18 @@
         result: SapientMLGeneratorResult,
         output_dir_path: str,
         project_name: str = "",
-<<<<<<< HEAD
         cancel: Optional[CancellationToken] = None,
     ):
         if self._best_pipeline is None:
             return
 
         skeleton = self._best_pipeline.labels
-=======
-        save_user_scripts: bool = True,
-        save_dev_scripts: bool = True,
-        save_datasets: bool = False,
-        save_run_info: bool = True,
-        save_running_arguments: bool = False,
-        add_explain: bool = True,
-        cancel: Optional[CancellationToken] = None,
-    ):
-        final_script = (self._best_pipeline, self._best_pipeline_score)
-        candidate_scripts = self._candidate_scripts
-        skeleton = final_script[0].labels
-
-        result.skeleton = skeleton
-        result.final_script = final_script
-        result.candidate_scripts = candidate_scripts
-
-        result.save(
-            output_dir_path=output_dir_path,
-            project_name=project_name,
-            save_user_scripts=save_user_scripts,
-            save_dev_scripts=save_dev_scripts,
-            save_datasets=save_datasets,
-            save_run_info=save_run_info,
-            save_running_arguments=save_running_arguments,
-            cancel=cancel,
-        )
->>>>>>> 971cb371
 
         def add_prefix(filename, prefix):
             if not prefix:
                 return filename
             return f"{prefix}_{filename}"
 
-<<<<<<< HEAD
         debug_info = {}
         for i, candidate in enumerate(self._candidate_scripts):
             info = {"content": candidate[0].dict(), "run_info": candidate[1].__dict__}
@@ -238,27 +198,4 @@
             internal_execution=True,
             timeout=result.timeout_for_test,
             cancel=cancel,
-        )
-=======
-        if add_explain:
-            debug_info = {}
-            for i, candidate in enumerate(candidate_scripts):
-                info = {"content": candidate[0].dict(), "run_info": candidate[1].__dict__}
-                debug_info[i] = info
-
-            explain(
-                visualization=True,
-                eda=True,
-                dataframe=result.training_data,
-                script_path=(Path(output_dir_path) / add_prefix("final_script.py", project_name)).absolute().as_posix(),
-                target_columns=result.target_columns,
-                problem_type=result.task_type,
-                ignore_columns=result.ignore_columns,
-                skeleton=skeleton,
-                explanation=final_script[0].pipeline_json,
-                run_info=debug_info,
-                internal_execution=True,
-                timeout=result.timeout_for_test,
-                cancel=cancel,
-            )
->>>>>>> 971cb371
+        )